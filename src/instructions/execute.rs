--- conflicted
+++ resolved
@@ -48,23 +48,17 @@
             h.run_before(self, mnem).await?;
         }
 
-<<<<<<< HEAD
         if let Err(e) = self.switch_instruction_mnemonic(instr) {
             // This is so e.g. the ret instruction can end execution
             if e.signals_normal_finish {
                 self.finished = true;
             } else {
-                return Err(e.into());
+                return Err(e.add_detail(format!(
+                    "while executing instruction {:?}",
+                    instr.mnemonic()
+                )).into());
             }
         }
-=======
-        self.switch_instruction_mnemonic(instr).map_err(|e| {
-            e.add_detail(format!(
-                "while executing instruction {:?}",
-                instr.mnemonic()
-            ))
-        })?;
->>>>>>> 3ee75666
 
         // If we reached the last instruction (and no jump has been performed etc.), we're done
         if self.reg_read_64(Register::RIP.into()) == self.instructions.last().unwrap().next_ip() {
