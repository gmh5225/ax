--- conflicted
+++ resolved
@@ -131,6 +131,7 @@
         self.mem_write_bytes(address, &[data])
     }
 
+    #[must_use]
     pub fn mem_init_area(&mut self, start: u64, data: Vec<u8>) -> Result<(), AxError> {
         // Make sure there's no overlapping area already defined, including code region
         if start >= self.code_start_address && start < self.code_start_address + self.code_length {
@@ -172,7 +173,6 @@
                 ));
             }
 
-<<<<<<< HEAD
             if self.mem_init_zero(stack_start, length).is_ok() {
                 break;
             }
@@ -184,15 +184,5 @@
         self.stack_top = stack_start + length;
 
         Ok(())
-=======
-            // TODO: Not entirely sure if this has the correct alignment etc.
-            if self.mem_init_zero(stack_start, length).is_ok() {
-                let initial_rsp = stack_start + length - 8;
-                self.reg_write_64(SupportedRegister::RSP, initial_rsp);
-                return Ok(());
-            }
-            stack_start <<= 1;
-        }
->>>>>>> 3ee75666
     }
 }